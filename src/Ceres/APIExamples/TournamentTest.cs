--- conflicted
+++ resolved
@@ -46,7 +46,7 @@
   {
     const bool POOLED = false;
 
-    static int CONCURRENCY = POOLED ? 16 : 4;
+    static int CONCURRENCY = POOLED ? 16 : 1;
     static bool RUN_DISTRIBUTED = false;
 
 
@@ -152,8 +152,8 @@
 //      NET1 = "69637";
 //      NET2 = "69637";
 
-      NET1 = "69637";
-      NET2 = "69637";
+      NET1 = "703810";
+      NET2 = "703810";
 //      NET1 = "badgyal-3";
 //      NET2 = "badgyal-3";
 
@@ -183,13 +183,8 @@
 
       // 140 good for 203 pairs, 300 good for 100 pairs
       //      limit1 = SearchLimit.NodesForAllMoves(200_000, 500) * 0.25f;
-<<<<<<< HEAD
       //      limit1 = SearchLimit.SecondsForAllMoves(5, 0.02f) * 2;
       limit1 = SearchLimit.NodesPerMove(2_000);
-=======
-      limit1 = SearchLimit.SecondsForAllMoves(60, 1);
-      //limit1 = SearchLimit.NodesPerMove(1_000);
->>>>>>> 8ad1accd
       //limit1 = SearchLimit.SecondsForAllMoves(60, 1) * 0.5f;
       //ok      limit1 = SearchLimit.NodesPerMove(350_000); try test3.pgn against T75 opponent Ceres93 (in first position, 50% of time misses win near move 12
 
@@ -287,6 +282,8 @@
                                                   : @"C:\ceres\releases\v0.93\ceres.exe";
       string exeCeres94 = SoftwareManager.IsLinux ? @"/raid/dev/Ceres94/Ceres.dll"
                                                   : @"\ceres\releases\v0.95rc4\ceres.exe";
+      string exeCeresPreNC = SoftwareManager.IsLinux ? @"/raid/dev/Ceres_PreNC/artifacts/release/5.0/Ceres.dll"
+                                                  : @"c:\ceres\releases\v0.95_PreNC\ceres.exe";
 
       //GameEngineDef engineDefCeresUCI = new GameEngineDefUCI("CeresUCI", new GameEngineUCISpec("CeresUCI", @"c:\dev\ceres\artifacts\release\net5.0\ceres.exe"));
       //      GameEngineDef engineDefCeresUCI1x = new GameEngineDefCeresUCI("CeresUCINew", evalDef1, overrideEXE: @"C:\dev\Ceres\artifacts\release\net5.0\ceres.exe");
@@ -296,11 +293,13 @@
 
       GameEngineDef engineDefCeres93 = new GameEngineDefCeresUCI("Ceres93", evalDef2, overrideEXE: exeCeres93, disableFutilityStopSearch:forceDisableSmartPruning);
       GameEngineDef engineDefCeres94 = new GameEngineDefCeresUCI("Ceres94", evalDef2, overrideEXE: exeCeres94, disableFutilityStopSearch: forceDisableSmartPruning);
+      GameEngineDef engineDefCeresPreNC = new GameEngineDefCeresUCI("CeresPreNC", evalDef2, overrideEXE: exeCeresPreNC, disableFutilityStopSearch: forceDisableSmartPruning);
 
       EnginePlayerDef playerCeres1UCI = new EnginePlayerDef(engineDefCeresUCI1, limit1);
       EnginePlayerDef playerCeres2UCI = new EnginePlayerDef(engineDefCeresUCI2, limit2);
       EnginePlayerDef playerCeres93 = new EnginePlayerDef(engineDefCeres93, limit2);
       EnginePlayerDef playerCeres94 = new EnginePlayerDef(engineDefCeres94, limit2);
+      EnginePlayerDef playerCeresPreNC = new EnginePlayerDef(engineDefCeresPreNC, limit2);
 
       EnginePlayerDef playerCeres1 = new EnginePlayerDef(engineDefCeres1, limit1);
       EnginePlayerDef playerCeres2 = new EnginePlayerDef(engineDefCeres2, limit1);
@@ -386,7 +385,7 @@
       }
 
       // TODO: UCI engine should point to .NET 6 subdirectory if on .NET 6
-      TournamentDef def = new TournamentDef("TOURN", playerCeres1UCI, playerCeres93);//, playerStockfish14/*, playerCeres3,
+      TournamentDef def = new TournamentDef("TOURN", playerCeres1UCI, playerCeresPreNC);//, playerStockfish14/*, playerCeres3,
 #if NOT
       TournamentDef def = new TournamentDef("TIME_AGG");
       def.AddEngine(playerStockfish14.EngineDef, limit1 * 0.7f);
@@ -652,32 +651,19 @@
                                               null,//s => s.FinalPosition.PieceCount <= 15,
                                               CompareEnginesVersusOptimal.PlayerMode.Ceres, "703810", //610034
                                               CompareEnginesVersusOptimal.PlayerMode.LC0, "703810",
-<<<<<<< HEAD
                                               CompareEnginesVersusOptimal.PlayerMode.Ceres, "703810",
                                               SearchLimit.NodesPerMove(2_000), // search limit
                                               new int[] { 0, 1, 2, 3 },
                                               s =>
                                               {
 //                                                s.EnableUncertaintyBoosting = true;
-=======
-                                              CompareEnginesVersusOptimal.PlayerMode.LC0, "703810",
-                                              SearchLimit.NodesPerMove(2_000_000), // search limit
-                                              new int[] { 0, 1, 2, 3 },
-                                              s =>
-                                              {
-                                                //s.EnableUncertaintyBoosting = true;
->>>>>>> 8ad1accd
                                               },
                                               null, // l => l.CPUCT = 1.1f,
                                               null,
                                               null,
                                               true,
-<<<<<<< HEAD
                                               1, 
                                               7,
-=======
-                                              1,
->>>>>>> 8ad1accd
                                               false // Stockfish crosscheck
                                              );
 
