--- conflicted
+++ resolved
@@ -177,21 +177,12 @@
       //limit1 = SearchLimit.NodesForAllMoves(1_000_000, 10_000);
 
       // 140 good for 203 pairs, 300 good for 100 pairs
-<<<<<<< HEAD
-      //       limit1 = SearchLimit.SecondsForAllMoves(15, 0.25f);
-//      limit1 = SearchLimit.SecondsForAllMoves(120, 0.5f);
-///       limit1 = SearchLimit.SecondsPerMove(3);
-//      limit1 = SearchLimit.SecondsForAllMoves(10, 0.1f);
-//ok      limit1 = SearchLimit.NodesPerMove(350_000); try test3.pgn against T75 opponent Ceres93 (in first position, 50% of time misses win near move 12
-      
-=======
       //      limit1 = SearchLimit.SecondsForAllMovess(90, 1f);
       limit1 = SearchLimit.SecondsForAllMoves(100, 0.5f) * 0.2f;
       //limit1 = SearchLimit.SecondsPerMove(1);
-      //limit1 = SearchLimit.SecondsForAllMoves(50, 0.1f) * 1.1f;
-      //ok      limit1 = SearchLimit.NodesPerMove(350_000); try test3.pgn against T75 opponent Ceres93 (in first position, 50% of time misses win near move 12
-
->>>>>>> 782fecab
+//limit1 = SearchLimit.SecondsForAllMoves(50, 0.1f) * 1.1f;
+//ok      limit1 = SearchLimit.NodesPerMove(350_000); try test3.pgn against T75 opponent Ceres93 (in first position, 50% of time misses win near move 12
+      
       SearchLimit limit2 = limit1;
 
       // Don't output log if very small games
@@ -202,18 +193,8 @@
       GameEngineDefCeres engineDefCeres2 = new GameEngineDefCeres("Ceres2", evalDef2, evalDefSecondary2, new ParamsSearch(), new ParamsSelect(),
                                                                   null, outputLog ? "Ceres2.log.txt" : null);
 
-<<<<<<< HEAD
-      //engineDefCeres1.SearchParams.EnableUseSiblingEvaluations = true;
-//      engineDefCeres2.SearchParams.EnableDeepTranspositionBackup = false;
-//      engineDefCeres2.SearchParams.TestFlag2 = true;
-      //engineDefCeres2.SearchParams.EnableUseSiblingEvaluations = false;
-
-      //engineDefCeres1.SearchParams.EnableUncertaintyBoosting = false;
-      //engineDefCeres2.SearchParams.EnableUncertaintyBoosting = false;
-=======
-      //      engineDefCeres1.SearchParams.EnableUseSiblingEvaluations = true;
-      engineDefCeres1.SearchParams.TestFlag = true;
->>>>>>> 782fecab
+//      engineDefCeres1.SearchParams.EnableUseSiblingEvaluations = true;
+     engineDefCeres1.SearchParams.TestFlag = true;
 
       //      engineDefCeres1.SelectParams.CPUCT       *= 1.075f;
       //      engineDefCeres1.SelectParams.CPUCTAtRoot *= 1.075f;
@@ -415,21 +396,12 @@
       def.NumGamePairs = 250; //203;// 500;// 203;//203;// 102; 203
       def.ShowGameMoves = false;
 
-<<<<<<< HEAD
-      string baseName = "tcec1819";
-      baseName = "4mvs_+90_+99";
+//      string baseName = "tcec1819";
+string      baseName = "4mvs_+90_+99";
 //      baseName = "book-ply8-unifen-Q-0.25-0.40";
 //      baseName = "test3";
 //      baseName = "tcec_big";
 //      baseName = "endgame-16-piece-book_Q-0.0-0.6_1";
-=======
-      //      string baseName = "tcec1819";
-      string baseName = "4mvs_+90_+99";
-      //      baseName = "book-ply8-unifen-Q-0.25-0.40";
-      //      baseName = "test3";
-      //      baseName = "tcec_big";
-      //      baseName = "endgame-16-piece-book_Q-0.0-0.6_1";
->>>>>>> 782fecab
       def.OpeningsFileName = SoftwareManager.IsLinux ? @$"/mnt/syndev/chess/data/openings/{baseName}.pgn"
                                                      : @$"\\synology\dev\chess\data\openings\{baseName}.pgn";
 
